--- conflicted
+++ resolved
@@ -6,21 +6,14 @@
 
 use bevy_app::prelude::*;
 use bevy_ecs::{
-<<<<<<< HEAD
     component::StorageType,
     intern::Interned,
-=======
->>>>>>> 51e81351
     prelude::*,
     query::{QueryFilter, ReadOnlyQueryData},
     schedule::ScheduleLabel,
     system::{EntityCommands, SystemParam},
 };
-<<<<<<< HEAD
-=======
 use bevy_reflect::Reflect;
-use bevy_utils::intern::Interned;
->>>>>>> 51e81351
 
 pub mod event_listener;
 
@@ -38,22 +31,7 @@
 
 impl<'w, 's> SendEventExt for Commands<'w, 's> {
     fn send_event(&mut self, event: impl Bundle) -> EntityCommands {
-<<<<<<< HEAD
-        // let entity = self.spawn_empty().id();
-        // self.add(move |world: &mut World| {
-        //     world.resource_mut::<EventEntities>().push(entity);
-        //     world.entity_mut(entity).insert(event);
-        // });
-        // self.entity(entity)
         self.spawn((Event, event))
-=======
-        let entity = self.spawn_empty().id();
-        self.add(move |world: &mut World| {
-            world.resource_mut::<Events>().send(entity);
-            world.entity_mut(entity).insert((Event, event));
-        });
-        self.entity(entity)
->>>>>>> 51e81351
     }
 }
 
@@ -76,11 +54,7 @@
 
 impl Plugin for EventPlugin {
     fn build(&self, app: &mut App) {
-<<<<<<< HEAD
         app.init_resource::<EventEntities>();
-=======
-        app.init_resource::<Events>();
->>>>>>> 51e81351
         app.add_systems(self.0.clone(), update_events.in_set(EventSystems));
     }
 }
@@ -97,8 +71,7 @@
     });
 }
 
-<<<<<<< HEAD
-#[derive(Debug)]
+#[derive(Reflect, Debug, Clone, Copy)]
 pub struct Event;
 
 impl Component for Event {
@@ -113,10 +86,6 @@
         });
     }
 }
-=======
-#[derive(Component, Reflect, Debug, Clone, Copy)]
-pub struct Event;
->>>>>>> 51e81351
 
 #[derive(Reflect, Debug, Default, Clone)]
 pub struct EventSequence {
@@ -138,13 +107,8 @@
     }
 }
 
-<<<<<<< HEAD
-#[derive(Resource, Debug, Default)]
+#[derive(Resource, Reflect, Debug, Default, Clone)]
 pub struct EventEntities {
-=======
-#[derive(Resource, Reflect, Debug, Default, Clone)]
-pub struct Events {
->>>>>>> 51e81351
     events_a: EventSequence,
     events_b: EventSequence,
     event_count: usize,
